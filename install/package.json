--- conflicted
+++ resolved
@@ -58,13 +58,8 @@
         "csurf": "1.11.0",
         "daemon": "1.1.0",
         "diff": "5.1.0",
-<<<<<<< HEAD
         "esbuild": "0.15.11",
         "express": "4.18.2",
-=======
-        "esbuild": "0.15.10",
-        "express": "4.18.1",
->>>>>>> 9ee30fe7
         "express-session": "1.17.3",
         "express-useragent": "1.0.15",
         "file-loader": "6.2.0",
