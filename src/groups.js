'use strict';

var async = require('async');
var validator = require('validator');

var user = require('./user');
var db = require('./database');
var plugins = require('./plugins');
var utils = require('../public/src/utils');

var Groups = module.exports;

require('./groups/data')(Groups);
require('./groups/create')(Groups);
require('./groups/delete')(Groups);
require('./groups/update')(Groups);
require('./groups/membership')(Groups);
require('./groups/ownership')(Groups);
require('./groups/search')(Groups);
require('./groups/cover')(Groups);
require('./groups/posts')(Groups);
require('./groups/user')(Groups);


Groups.ephemeralGroups = ['guests'];

Groups.getEphemeralGroup = function (groupName) {
	return {
		name: groupName,
		slug: utils.slugify(groupName),
		description: '',
		deleted: '0',
		hidden: '0',
		system: '1',
	};
};

Groups.removeEphemeralGroups = function (groups) {
	for (var x = groups.length; x >= 0; x -= 1) {
		if (Groups.ephemeralGroups.indexOf(groups[x]) !== -1) {
			groups.splice(x, 1);
		}
	}

	return groups;
};

var isPrivilegeGroupRegex = /^cid:\d+:privileges:[\w:]+$/;
Groups.isPrivilegeGroup = function (groupName) {
	return isPrivilegeGroupRegex.test(groupName);
};

Groups.getGroupsFromSet = function (set, uid, start, stop, callback) {
	async.waterfall([
		function (next) {
			if (set === 'groups:visible:name') {
				db.getSortedSetRangeByLex(set, '-', '+', start, stop - start + 1, next);
			} else {
				db.getSortedSetRevRange(set, start, stop, next);
			}
		},
		function (groupNames, next) {
			if (set === 'groups:visible:name') {
				groupNames = groupNames.map(function (name) {
					return name.split(':')[1];
				});
			}

			Groups.getGroupsAndMembers(groupNames, next);
		},
	], callback);
};

Groups.getGroups = function (set, start, stop, callback) {
	db.getSortedSetRevRange(set, start, stop, callback);
};

Groups.getGroupsAndMembers = function (groupNames, callback) {
	async.waterfall([
		function (next) {
			async.parallel({
				groups: function (next) {
					Groups.getGroupsData(groupNames, next);
				},
				members: function (next) {
					Groups.getMemberUsers(groupNames, 0, 3, next);
				},
			}, next);
		},
		function (data, next) {
			data.groups.forEach(function (group, index) {
				if (group) {
					group.members = data.members[index] || [];
					group.truncated = group.memberCount > data.members.length;
				}
			});
			next(null, data.groups);
		},
	], callback);
};

Groups.get = function (groupName, options, callback) {
	if (!groupName) {
		return callback(new Error('[[error:invalid-group]]'));
	}

	var stop = -1;

	var results;
	async.waterfall([
		function (next) {
			async.parallel({
				base: function (next) {
					db.getObject('group:' + groupName, next);
				},
				members: function (next) {
					if (options.truncateUserList) {
						stop = (parseInt(options.userListCount, 10) || 4) - 1;
					}

					Groups.getOwnersAndMembers(groupName, options.uid, 0, stop, next);
				},
				pending: function (next) {
					Groups.getUsersFromSet('group:' + groupName + ':pending', next);
				},
				invited: function (next) {
					Groups.getUsersFromSet('group:' + groupName + ':invited', next);
				},
				isMember: async.apply(Groups.isMember, options.uid, groupName),
				isPending: async.apply(Groups.isPending, options.uid, groupName),
				isInvited: async.apply(Groups.isInvited, options.uid, groupName),
				isOwner: async.apply(Groups.ownership.isOwner, options.uid, groupName),
			}, next);
		},
		function (_results, next) {
			results = _results;
			if (!results.base) {
				return callback(new Error('[[error:no-group]]'));
			}
			plugins.fireHook('filter:parse.raw', results.base.description, next);
		},
		function (descriptionParsed, next) {
			var groupData = results.base;
			Groups.escapeGroupData(groupData);

			groupData.descriptionParsed = descriptionParsed;
			groupData.userTitleEnabled = groupData.userTitleEnabled ? !!parseInt(groupData.userTitleEnabled, 10) : true;
			groupData.createtimeISO = utils.toISOString(groupData.createtime);
			groupData.members = results.members;
			groupData.membersNextStart = stop + 1;
			groupData.pending = results.pending.filter(Boolean);
			groupData.invited = results.invited.filter(Boolean);
			groupData.deleted = !!parseInt(groupData.deleted, 10);
			groupData.hidden = !!parseInt(groupData.hidden, 10);
			groupData.system = !!parseInt(groupData.system, 10);
			groupData.memberCount = parseInt(groupData.memberCount, 10);
			groupData.private = (groupData.private === null || groupData.private === undefined) ? true : !!parseInt(groupData.private, 10);
			groupData.disableJoinRequests = parseInt(groupData.disableJoinRequests, 10) === 1;
			groupData.isMember = results.isMember;
			groupData.isPending = results.isPending;
			groupData.isInvited = results.isInvited;
			groupData.isOwner = results.isOwner;
			groupData['cover:url'] = groupData['cover:url'] || require('./coverPhoto').getDefaultGroupCover(groupName);
			groupData['cover:position'] = validator.escape(String(groupData['cover:position'] || '50% 50%'));
			groupData.labelColor = validator.escape(String(groupData.labelColor || '#000000'));
			groupData.icon = validator.escape(String(groupData.icon || ''));

			plugins.fireHook('filter:group.get', { group: groupData }, next);
		},
		function (results, next) {
			next(null, results.group);
		},
	], callback);
};

Groups.getOwners = function (groupName, callback) {
	db.getSetMembers('group:' + groupName + ':owners', callback);
};

Groups.getOwnersAndMembers = function (groupName, uid, start, stop, callback) {
	async.waterfall([
		function (next) {
			async.parallel({
				owners: function (next) {
					async.waterfall([
						function (next) {
							db.getSetMembers('group:' + groupName + ':owners', next);
						},
						function (uids, next) {
							user.getUsers(uids, uid, next);
						},
					], next);
				},
				members: function (next) {
					user.getUsersFromSet('group:' + groupName + ':members', uid, start, stop, next);
				},
			}, next);
		},
		function (results, next) {
			var ownerUids = [];
			results.owners.forEach(function (user) {
				if (user) {
					user.isOwner = true;
					ownerUids.push(user.uid.toString());
				}
			});

			results.members = results.members.filter(function (user) {
				return user && user.uid && ownerUids.indexOf(user.uid.toString()) === -1;
			});
			results.members = results.owners.concat(results.members);

			next(null, results.members);
		},
	], callback);
};

Groups.escapeGroupData = function (group) {
	if (group) {
		group.nameEncoded = encodeURIComponent(group.name);
		group.displayName = validator.escape(String(group.name));
		group.description = validator.escape(String(group.description || ''));
		group.userTitle = validator.escape(String(group.userTitle || '')) || group.displayName;
	}
};

Groups.getByGroupslug = function (slug, options, callback) {
	async.waterfall([
		function (next) {
			db.getObjectField('groupslug:groupname', slug, next);
		},
		function (groupName, next) {
			if (!groupName) {
				return next(new Error('[[error:no-group]]'));
			}
			Groups.get(groupName, options, next);
		},
	], callback);
};

Groups.getGroupNameByGroupSlug = function (slug, callback) {
	db.getObjectField('groupslug:groupname', slug, callback);
};

Groups.isPrivate = function (groupName, callback) {
	isFieldOn(groupName, 'private', callback);
};

Groups.isHidden = function (groupName, callback) {
	isFieldOn(groupName, 'hidden', callback);
};

function isFieldOn(groupName, field, callback) {
	async.waterfall([
		function (next) {
			db.getObjectField('group:' + groupName, field, next);
		},
		function (value, next) {
			next(null, parseInt(value, 10) === 1);
		},
	], callback);
}

Groups.exists = function (name, callback) {
	if (Array.isArray(name)) {
		var slugs = name.map(function (groupName) {
			return utils.slugify(groupName);
		});
		async.parallel([
			function (next) {
				next(null, slugs.map(function (slug) {
					return Groups.ephemeralGroups.indexOf(slug) !== -1;
				}));
			},
			async.apply(db.isSortedSetMembers, 'groups:createtime', name),
		], function (err, results) {
			if (err) {
				return callback(err);
			}
			callback(null, name.map(function (n, index) {
				return results[0][index] || results[1][index];
			}));
		});
	} else {
		var slug = utils.slugify(name);
		async.parallel([
			function (next) {
				next(null, Groups.ephemeralGroups.indexOf(slug) !== -1);
			},
<<<<<<< HEAD
			function (groupNames, next) {
				async.map(uids, function (uid, next) {
					Groups.isMemberOfGroups(uid, groupNames, function (err, isMembers) {
						if (err) {
							return next(err);
						}

						var memberOf = [];
						isMembers.forEach(function (isMember, index) {
							if (isMember) {
								memberOf.push(groupNames[index]);
							}
						});

						Groups.getGroupsData(memberOf, next);
					});
				}, next);
			},
		], callback);
	};
}(module.exports));
=======
			async.apply(db.isSortedSetMember, 'groups:createtime', name),
		], function (err, results) {
			callback(err, !err ? (results[0] || results[1]) : null);
		});
	}
};

Groups.existsBySlug = function (slug, callback) {
	if (Array.isArray(slug)) {
		db.isObjectFields('groupslug:groupname', slug, callback);
	} else {
		db.isObjectField('groupslug:groupname', slug, callback);
	}
};
>>>>>>> 8226fd65
<|MERGE_RESOLUTION|>--- conflicted
+++ resolved
@@ -287,29 +287,6 @@
 			function (next) {
 				next(null, Groups.ephemeralGroups.indexOf(slug) !== -1);
 			},
-<<<<<<< HEAD
-			function (groupNames, next) {
-				async.map(uids, function (uid, next) {
-					Groups.isMemberOfGroups(uid, groupNames, function (err, isMembers) {
-						if (err) {
-							return next(err);
-						}
-
-						var memberOf = [];
-						isMembers.forEach(function (isMember, index) {
-							if (isMember) {
-								memberOf.push(groupNames[index]);
-							}
-						});
-
-						Groups.getGroupsData(memberOf, next);
-					});
-				}, next);
-			},
-		], callback);
-	};
-}(module.exports));
-=======
 			async.apply(db.isSortedSetMember, 'groups:createtime', name),
 		], function (err, results) {
 			callback(err, !err ? (results[0] || results[1]) : null);
@@ -323,5 +300,4 @@
 	} else {
 		db.isObjectField('groupslug:groupname', slug, callback);
 	}
-};
->>>>>>> 8226fd65
+};