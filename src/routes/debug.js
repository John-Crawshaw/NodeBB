
var user = require('./../user'),
	categories = require('./../categories'),
	topics = require('./../topics'),
	posts = require('./../posts');

var	DebugRoute = function(app) {

	app.namespace('/debug', function() {

		app.get('/uid/:uid', function (req, res) {

			if (!req.params.uid)
				return res.redirect('/404');

			user.getUserData(req.params.uid, function (err, data) {
				if (data) {
					res.send(data);
				} else {
					res.json(404, {
						error: "User doesn't exist!"
					});
				}
			});
		});


		app.get('/cid/:cid', function (req, res) {
			categories.getCategoryData(req.params.cid, function (err, data) {
				if (data) {
					res.send(data);
				} else {
					res.send(404, "Category doesn't exist!");
				}
			});
		});

		app.get('/tid/:tid', function (req, res) {
			topics.getTopicData(req.params.tid, function (err, data) {
				if (data) {
					res.send(data);
				} else {
					res.send(404, "Topic doesn't exist!");
				}
			});
		});

		app.get('/pid/:pid', function (req, res) {
			posts.getPostData(req.params.pid, function (err, data) {
				if (data) {
					res.send(data);
				} else {
					res.send(404, "Post doesn't exist!");
				}
			});
		});

		app.get('/groups/prune', function(req, res) {
			var	Groups = require('../groups');

			Groups.prune(function(err) {
				res.send('pruned');
			});
		});

		app.get('/reindex', function (req, res) {
			topics.reIndexAll(function (err) {
				if (err) {
					return res.json(err);
				}

				user.reIndexAll(function (err) {
					if (err) {
						return res.json(err);
					} else {
						res.send('Topics and users reindexed');
					}
				});
			});
		});

<<<<<<< HEAD

		app.get('/mongo', function(req, res) {

			var db = require('./../database');
			var objectKey = 'testing4';

			function createUser(callback) {
				user.create('baris','123456', 'barisusakli@gmail.com', callback);
			}

			function getUser(callback) {
				user.getUserData(1, callback);
			}

			function setObject(callback) {
				db.setObject(objectKey, {name:'baris', 'lastname':'usakli', age:3}, function(err, result) {
					console.log('setObject return ', result);
					callback(err, {'setObject':result});
				});
			}

			function getObject(callback) {
				db.getObject(objectKey, function(err, data) {
					console.log('getObject return ', data);
					callback(err, {'getObject':data});
				});
			}

			function getObjects(callback) {
				db.getObjects(['testing1', 'testing2', 'retardation', 'user:1'], function(err, data) {
					console.log('getObjects return ', data);
					callback(err, {'getObjects':data});
				});
			}

			function setObjectField(callback) {
				db.setObjectField(objectKey, 'reputation', 5, function(err, result) {
					console.log('setObjectField return', result);
					callback(err, {'setObjectField': result});
				});
			}

			function getObjectField(callback) {
				db.getObjectField(objectKey, 'age', function(err, age) {
					console.log('getObjectField return', age);
					callback(err, {'getObjectField' : age});
				});
			}

			function getObjectFields(callback) {
				db.getObjectFields(objectKey, ['name', 'lastname'], function(err, data) {
					console.log('getObjectFields return', data);
					callback(err, {'getObjectFields':data});
				});
			}

			function getObjectValues(callback) {
				db.getObjectValues(objectKey, function(err, data) {
					console.log('getObjectValues return', data);
					callback(err, {'getObjectValues':data});
				});
			}

			function isObjectField(callback) {
				db.isObjectField(objectKey, 'age', function(err, data) {
					console.log('isObjectField return', data);
					callback(err, {'isObjectField':data});
				});
			}

			function deleteObjectField(callback) {
				db.deleteObjectField(objectKey, 'reputation', function(err, data) {
					console.log('deleteObjectField return', data);
					callback(err, {'deleteObjectField':data});
				});
			}

			function incrObjectFieldBy(callback) {
				db.incrObjectFieldBy(objectKey, 'age', 3, function(err, data) {
					console.log('incrObjectFieldBy return', data);
					callback(err, {'incrObjectFieldBy':data});
				});
			}


			function sortedSetAdd(callback) {
				db.sortedSetAdd('sortedSet3', 12, 5, function(err, data) {
					console.log('sortedSetAdd return', data);
					callback(err, {'sortedSetAdd': data});
				});
			}

			function sortedSetRemove(callback) {
				db.sortedSetRemove('sortedSet3', 12, function(err, data) {
					console.log('sortedSetRemove return', data);
					callback(err, {'sortedSetRemove': data});
				});
			}

			function getSortedSetRange(callback) {
				db.getSortedSetRevRange('sortedSet3', 0, -1, function(err, data) {
					console.log('getSortedSetRange return', data);
					callback(err, {'getSortedSetRange': data});
				});
				/*var args = ['sortedSet2', '+inf', 100, 'LIMIT', 0, 10];
				db.getSortedSetRevRangeByScore(args, function(err, data) {
					console.log('getSortedSetRevRangeByScore return', data);
					callback(err, {'getSortedSetRevRangeByScore': data});
				});*/
			}

			function sortedSetCount(callback) {
				db.sortedSetCount('sortedSet3', -Infinity, Infinity, function(err, data) {
					console.log('sortedSetCount return', data);
					callback(err, {'sortedSetCount': data});
				});
			}

			function listAppend(callback) {
				db.listAppend('myList5', 5, function(err, data) {
					console.log('listAppend return', data);
					callback(err, {'listAppend': data});
				});
			}

			function listPrepend(callback) {
				db.listPrepend('myList5', 4, function(err, data) {
					console.log('listPrepend return', data);
					callback(err, {'listPrepend': data});
				});
			}


			function listRemoveLast(callback) {
				db.listRemoveLast('myList5', function(err, data) {
					console.log('listRemoveLast return', data);
					callback(err, {'listRemoveLast': data});
				});
			}


			function getListRange(callback) {
				db.getListRange('myList5', 0, -1, function(err, data) {
					console.log('getListRange return', data);
					callback(err, {'getListRange': data});
				});
			}

			function get(callback) {
				db.get('testingStr', function(err, data) {
					console.log('get return', data);
					callback(err, {'get': data});
				});
			}

			function set(callback) {
				db.set('testingStr', 'opppa gangastayla', function(err, data) {
					console.log('set return', data);
					callback(err, {'set': data});
				});
			}

			function deleteKey(callback) {
				db.delete('testingStr', function(err, data) {
					console.log('delete return', data);
					callback(err, {'delete': data});
				});
			}

			function exists(callback) {
				db.exists('testingStr', function(err, data) {
					console.log('exists return', data);
					callback(err, {'exists': data});
				});
			}


			function setAdd(callback) {
				db.setAdd('myTestSet', 15, function(err, data) {
					console.log('setAdd return', data);
					callback(err, {'setAdd': data});
				});
			}

			function setRemove(callback) {
				db.setRemove('myTestSet', 15, function(err, data) {
					console.log('setRemove return', data);
					callback(err, {'setRemove': data});
				});
			}

			function getSetMembers(callback) {
				db.getSetMembers('myTestSet', function(err, data) {
					console.log('getSetMembers return', data);
					callback(err, {'getSetMembers': data});
				});
			}

			function isSetMember(callback) {
				db.isSetMember('myTestSet', 15, function(err, data) {
					console.log('isSetMember return', data);
					callback(err, {'isSetMember': data});
				});
			}

			function isMemberOfSets(callback) {
				db.isMemberOfSets(['doesntexist', 'myTestSet', 'nonexistingSet'], 15, function(err, data) {
					console.log('isMemberOfSets return', data);
					callback(err, {'isMemberOfSets': data});
				});
			}

			function setRemoveRandom(callback) {
				db.setRemoveRandom('myTestSet', function(err, data) {
					console.log('setRemoveRandom return', data);
					callback(err, {'setRemoveRandom': data});
				});
			}

			function setCount(callback) {
				db.setCount('myTestSet', function(err, data) {
					console.log('setCount return', data);
					callback(err, {'setCount': data});
				});
			}



			var objectTasks = [
				//createUser,
				getUser,
				setObject,
				getObject,
				deleteObjectField,
				getObject,
				setObjectField,
				getObject,
				deleteObjectField,
				getObject,
				getObjectField,
				getObjectFields,
				getObjectValues,
				isObjectField,
				incrObjectFieldBy,
				getObject,
				getObjects
			];

			var sortedSetTasks = [
				//sortedSetAdd,
				getSortedSetRange,
				sortedSetAdd,
				getSortedSetRange,
				//sortedSetRemove,
				getSortedSetRange,
				sortedSetCount
			];

			var listTasks = [
				//listAppend,
				//listPrepend,
				getListRange,
				listRemoveLast,
				getListRange
			];

			var keyTasks = [
				get,
				set,
				get,
				exists,
				deleteKey,
				deleteKey,
				get,
				exists
			];

			var setTasks = [
				getSetMembers,
				setAdd,
				getSetMembers,
				setRemove,
				getSetMembers,
				isSetMember,
				setAdd,
				getSetMembers,
				isSetMember,
				setRemoveRandom,
				getSetMembers,
				setCount,
				isMemberOfSets
			];

			var miscTests = [
				function(next) {
					db.isObjectField('email:uid', 'barisusakli@gmail.com', function(err, exists) {
						console.log(err, exists);
						next(err, exists);
					});
				}
			];

			require('async').series(miscTests, function(err, results) {
				if(err) {
					console.log(err);
					res.send(err.message);
				} else {
					res.json(results);
				}
			});
=======
		app.get('/test', function(req, res) {
			topics.pushUnreadCount();
			res.send();
>>>>>>> 041e77f6
		});
	});
};

module.exports = DebugRoute;<|MERGE_RESOLUTION|>--- conflicted
+++ resolved
@@ -78,8 +78,6 @@
 				});
 			});
 		});
-
-<<<<<<< HEAD
 
 		app.get('/mongo', function(req, res) {
 
@@ -390,12 +388,13 @@
 					res.json(results);
 				}
 			});
-=======
+		});
+
 		app.get('/test', function(req, res) {
 			topics.pushUnreadCount();
 			res.send();
->>>>>>> 041e77f6
-		});
+		});
+
 	});
 };
 
