'use strict';

var async = require('async');
var fs = require('fs');
var nconf = require('nconf');
var winston = require('winston');

var db = require('../../database');
var user = require('../../user');
var meta = require('../../meta');
var plugins = require('../../plugins');
var helpers = require('../helpers');
var groups = require('../../groups');
var accountHelpers = require('./helpers');
var privileges = require('../../privileges');

var editController = {};

editController.get = function (req, res, callback) {
	accountHelpers.getUserDataByUserSlug(req.params.userslug, req.uid, function (err, userData) {
		if (err || !userData) {
			return callback(err);
		}

		userData.maximumSignatureLength = parseInt(meta.config.maximumSignatureLength, 10) || 255;
		userData.maximumAboutMeLength = parseInt(meta.config.maximumAboutMeLength, 10) || 1000;
		userData.maximumProfileImageSize = parseInt(meta.config.maximumProfileImageSize, 10);
		userData.allowProfileImageUploads = parseInt(meta.config.allowProfileImageUploads, 10) === 1;
		userData.allowAccountDelete = parseInt(meta.config.allowAccountDelete, 10) === 1;
		userData.profileImageDimension = parseInt(meta.config.profileImageDimension, 10) || 128;

		userData.groups = userData.groups.filter(function (group) {
			return group && group.userTitleEnabled && !groups.isPrivilegeGroup(group.name) && group.name !== 'registered-users';
		});
		userData.groups.forEach(function (group) {
			group.selected = group.name === userData.groupTitle;
		});

		userData.title = '[[pages:account/edit, ' + userData.username + ']]';
<<<<<<< HEAD
		userData.breadcrumbs = helpers.buildBreadcrumbs([{ text: userData.username, url: '/user/' + userData.userslug }, { text: '[[user:edit]]' }]);
=======
		userData.breadcrumbs = helpers.buildBreadcrumbs([{
			text: userData.username,
			url: '/user/' + userData.userslug
		}, {
			text: '[[user:edit]]'
		}]);
>>>>>>> cfc8884c
		userData.editButtons = [];

		plugins.fireHook('filter:user.account.edit', userData, function (err, userData) {
			if (err) {
				return callback(err);
			}

			res.render('account/edit', userData);
		});
	});
};

editController.password = function (req, res, next) {
	renderRoute('password', req, res, next);
};

editController.username = function (req, res, next) {
	renderRoute('username', req, res, next);
};

editController.email = function (req, res, next) {
	renderRoute('email', req, res, next);
};

function renderRoute(name, req, res, next) {
	getUserData(req, next, function (err, userData) {
		if (err || !userData) {
			return next(err);
		}
		if ((name === 'username' && userData['username:disableEdit']) || (name === 'email' && userData['email:disableEdit'])) {
			return next();
		}

		if (name === 'password') {
			userData.minimumPasswordLength = parseInt(meta.config.minimumPasswordLength, 10);
		}

		userData.title = '[[pages:account/edit/' + name + ', ' + userData.username + ']]';
<<<<<<< HEAD
		userData.breadcrumbs = helpers.buildBreadcrumbs([
			{ text: userData.username, url: '/user/' + userData.userslug },
			{ text: '[[user:edit]]', url: '/user/' + userData.userslug + '/edit' },
			{ text: '[[user:' + name + ']]' },
		]);
=======
		userData.breadcrumbs = helpers.buildBreadcrumbs([{
			text: userData.username,
			url: '/user/' + userData.userslug
		}, {
			text: '[[user:edit]]',
			url: '/user/' + userData.userslug + '/edit'
		}, {
			text: '[[user:' + name + ']]'
		}]);
>>>>>>> cfc8884c

		res.render('account/edit/' + name, userData);
	});
}

function getUserData(req, next, callback) {
	var userData;
	async.waterfall([
		function (next) {
			accountHelpers.getUserDataByUserSlug(req.params.userslug, req.uid, next);
		},
		function (data, next) {
			userData = data;
			if (!userData) {
				return callback();
			}
			db.getObjectField('user:' + userData.uid, 'password', next);
		},
	], function (err, password) {
		if (err) {
			return callback(err);
		}

		userData.hasPassword = !!password;
		callback(null, userData);
	});
}

editController.uploadPicture = function (req, res, next) {
	var userPhoto = req.files.files[0];

	var updateUid;

	async.waterfall([
		function (next) {
			user.getUidByUserslug(req.params.userslug, next);
		},
		function (uid, next) {
			updateUid = uid;

			privileges.users.canEdit(req.uid, uid, next);
		},
		function (isAllowed, next) {
			if (!isAllowed) {
				return helpers.notAllowed(req, res);
			}

			user.uploadPicture(updateUid, userPhoto, next);
		},
	], function (err, image) {
		fs.unlink(userPhoto.path, function (err) {
			if (err) {
				winston.warn('[user/picture] Unable to delete picture ' + userPhoto.path, err);
			}
		});
		if (err) {
			return next(err);
		}

<<<<<<< HEAD
		res.json([{ name: userPhoto.name, url: image.url.startsWith('http') ? image.url : nconf.get('relative_path') + image.url }]);
=======
		res.json([{
			name: userPhoto.name,
			url: image.url.startsWith('http') ? image.url : nconf.get('relative_path') + image.url
		}]);
>>>>>>> cfc8884c
	});
};

editController.uploadCoverPicture = function (req, res, next) {
	var params = JSON.parse(req.body.params);

	user.updateCoverPicture({
		file: req.files.files[0],
		uid: params.uid,
	}, function (err, image) {
		if (err) {
			return next(err);
		}

		res.json([{
			url: image.url
		}]);
	});
};

module.exports = editController;<|MERGE_RESOLUTION|>--- conflicted
+++ resolved
@@ -37,16 +37,15 @@
 		});
 
 		userData.title = '[[pages:account/edit, ' + userData.username + ']]';
-<<<<<<< HEAD
-		userData.breadcrumbs = helpers.buildBreadcrumbs([{ text: userData.username, url: '/user/' + userData.userslug }, { text: '[[user:edit]]' }]);
-=======
-		userData.breadcrumbs = helpers.buildBreadcrumbs([{
-			text: userData.username,
-			url: '/user/' + userData.userslug
-		}, {
-			text: '[[user:edit]]'
-		}]);
->>>>>>> cfc8884c
+		userData.breadcrumbs = helpers.buildBreadcrumbs([
+			{
+				text: userData.username,
+				url: '/user/' + userData.userslug,
+			},
+			{
+				text: '[[user:edit]]',
+			},
+		]);
 		userData.editButtons = [];
 
 		plugins.fireHook('filter:user.account.edit', userData, function (err, userData) {
@@ -85,23 +84,19 @@
 		}
 
 		userData.title = '[[pages:account/edit/' + name + ', ' + userData.username + ']]';
-<<<<<<< HEAD
 		userData.breadcrumbs = helpers.buildBreadcrumbs([
-			{ text: userData.username, url: '/user/' + userData.userslug },
-			{ text: '[[user:edit]]', url: '/user/' + userData.userslug + '/edit' },
-			{ text: '[[user:' + name + ']]' },
+			{
+				text: userData.username,
+				url: '/user/' + userData.userslug,
+			},
+			{
+				text: '[[user:edit]]',
+				url: '/user/' + userData.userslug + '/edit',
+			},
+			{
+				text: '[[user:' + name + ']]',
+			},
 		]);
-=======
-		userData.breadcrumbs = helpers.buildBreadcrumbs([{
-			text: userData.username,
-			url: '/user/' + userData.userslug
-		}, {
-			text: '[[user:edit]]',
-			url: '/user/' + userData.userslug + '/edit'
-		}, {
-			text: '[[user:' + name + ']]'
-		}]);
->>>>>>> cfc8884c
 
 		res.render('account/edit/' + name, userData);
 	});
@@ -161,14 +156,10 @@
 			return next(err);
 		}
 
-<<<<<<< HEAD
-		res.json([{ name: userPhoto.name, url: image.url.startsWith('http') ? image.url : nconf.get('relative_path') + image.url }]);
-=======
 		res.json([{
 			name: userPhoto.name,
-			url: image.url.startsWith('http') ? image.url : nconf.get('relative_path') + image.url
+			url: image.url.startsWith('http') ? image.url : nconf.get('relative_path') + image.url,
 		}]);
->>>>>>> cfc8884c
 	});
 };
 
@@ -184,7 +175,7 @@
 		}
 
 		res.json([{
-			url: image.url
+			url: image.url,
 		}]);
 	});
 };
