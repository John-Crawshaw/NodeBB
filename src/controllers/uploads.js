--- conflicted
+++ resolved
@@ -30,7 +30,7 @@
 		deleteTempFiles(files);
 
 		if (err) {
-			return res.status(500).json({path: req.path, error: err.message});
+			return res.status(500).json({ path: req.path, error: err.message });
 		}
 
 		res.status(200).send(images);
@@ -136,31 +136,10 @@
 	}
 
 	uploadsController.upload(req, res, function (uploadedFile, next) {
-<<<<<<< HEAD
-		file.isFileTypeAllowed(uploadedFile.path, function (err) {
-			if (err) {
-				return next(err);
-			}
-
-			if (!uploadedFile.type.match(/image./)) {
-				return next(new Error('[[error:invalid-file]]'));
-			}
-
-			var size = parseInt(meta.config.topicThumbSize, 10) || 120;
-			image.resizeImage({
-				path: uploadedFile.path,
-				extension: path.extname(uploadedFile.name),
-				width: size,
-				height: size,
-			}, function (err) {
-				if (err) {
-					return next(err);
-=======
 		async.waterfall([
 			function (next) {
 				if (!uploadedFile.type.match(/image./)) {
 					return next(new Error('[[error:invalid-file]]'));
->>>>>>> 048eb8a3
 				}
 
 				file.isFileTypeAllowed(uploadedFile.path, next);
@@ -171,7 +150,7 @@
 					path: uploadedFile.path,
 					extension: path.extname(uploadedFile.name),
 					width: size,
-					height: size
+					height: size,
 				}, next);
 			},
 			function (next) {
@@ -183,7 +162,7 @@
 				}
 
 				uploadFile(req.uid, uploadedFile, next);
-			}
+			},
 		], next);
 	}, next);
 };
@@ -209,7 +188,7 @@
 		},
 		function (next) {
 			saveFileToLocal(uploadedFile, next);
-		}
+		},
 	], callback);
 };
 
@@ -257,20 +236,10 @@
 			next(null, {
 				url: nconf.get('relative_path') + upload.url,
 				path: upload.path,
-				name: uploadedFile.name
+				name: uploadedFile.name,
 			});
-		}
-<<<<<<< HEAD
-
-		callback(null, {
-			url: nconf.get('relative_path') + upload.url,
-			path: upload.path,
-			name: uploadedFile.name,
-		});
-	});
-=======
-	], callback);
->>>>>>> 048eb8a3
+		},
+	], callback);
 }
 
 function deleteTempFiles(files) {
