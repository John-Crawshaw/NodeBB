--- conflicted
+++ resolved
@@ -14,34 +14,7 @@
 
 	Messaging.notifyQueue = {};	// Only used to notify a user of a new chat message, see Messaging.notifyUser
 
-<<<<<<< HEAD
-	Messaging.notifyUsersInRoom = function (fromUid, roomId, messageObj) {
-		async.parallel({
-			uids: function (next) {
-				Messaging.getUidsInRoom(roomId, 0, -1, next);
-			},
-			roomData: function (next) {
-				Messaging.getRoomData(roomId, next);
-			}
-		}, function (err, results) {
-			if (err) {
-				return;
-			}
-
-			var data = {
-				roomId: roomId,
-				fromUid: fromUid,
-				message: messageObj,
-				roomName: results.roomData.roomName
-			};
-			results.uids.forEach(function (uid) {
-				data.self = parseInt(uid, 10) === parseInt(fromUid) ? 1 : 0;
-				Messaging.pushUnreadCount(uid);
-				sockets.in('uid_' + uid).emit('event:chats.receive', data);
-			});
-=======
 	Messaging.notificationSendDelay = 1000 * 60;
->>>>>>> d4c2fc3b
 
 	Messaging.notifyUsersInRoom = function (fromUid, roomId, messageObj) {
 		async.waterfall([
@@ -55,18 +28,10 @@
 					message: messageObj
 				};
 
-<<<<<<< HEAD
-			queueObj.timeout = setTimeout(function () {
-				sendNotifications(fromUid, results.uids, roomId, queueObj.message, function (err) {
-					if (!err) {
-						delete Messaging.notifyQueue[fromUid + ':' + roomId];
-					}
-=======
 				uids.forEach(function (uid) {
 					data.self = parseInt(uid, 10) === parseInt(fromUid) ? 1 : 0;
 					Messaging.pushUnreadCount(uid);
 					sockets.in('uid_' + uid).emit('event:chats.receive', data);
->>>>>>> d4c2fc3b
 				});
 
 				// Delayed notifications
