<div class="composer">

	<style>
			/* todo: move this to base theme */
			.topic-thumb-container { width: 95%; margin-top: 5px; background: rgb(255, 255, 255); background: rgba(255, 255, 255, 0.6); padding: 10px; }
			.topic-thumb-btn { cursor: hand; cursor: pointer; }
			.topic-thumb-toggle-btn { margin: -25px 3% 0 0; }
			.topic-thumb-preview { width: auto; height: auto; max-width: 100px; max-height: 100px }
			.topic-thumb-ctrl.form-group { display: inline-block; vertical-align: -50% !important; }
	</style>

	<div class="composer-container">
		<input class="title form-control" type="text" tabIndex="1" placeholder="[[topic:composer.title_placeholder]]" />

		<!-- IF allowTopicsThumbnail -->
		<i class="fa fa-picture-o pull-right topic-thumb-btn topic-thumb-toggle-btn hide" title="[[topic:composer.thumb_title]]"></i>
		<div class="topic-thumb-container center-block hide">
			<form id="thumbForm" method="post" class="topic-thumb-form form-inline" enctype="multipart/form-data">
				<img class="topic-thumb-preview"></img>
				<div class="form-group">
					<label for="topic-thumb-url">[[topic:composer.thumb_url_label]]</label>
					<input type="text" id="topic-thumb-url" class="form-control" placeholder="[[topic:composer.thumb_url_placeholder]]" />
				</div>
				<div class="form-group">
					<!-- todo: drag and drop? -->
					<label for="topic-thumb-file">[[topic:composer.thumb_file_label]]</label>
					<input type="file" id="topic-thumb-file" class="form-control" />
				</div>
				<div class="form-group topic-thumb-ctrl">
					<i class="fa fa-spinner fa-spin hide topic-thumb-spinner" title="[[topic:composer.uploading]]"></i>
					<i class="fa fa-times topic-thumb-btn hide topic-thumb-clear-btn" title="[[topic:composer.thumb_remove]]"></i>
					<input id="thumbUploadCsrf" type="hidden" name="_csrf">
				</div>
			</form>
		</div>
        <!--  ENDIF allowTopicsThumbnail -->

		<div class="btn-toolbar formatting-bar">
			<div class="btn-group">
				<span class="btn btn-link" tabindex="-1"><i class="fa fa-bold"></i></span>
				<span class="btn btn-link" tabindex="-1"><i class="fa fa-italic"></i></span>
				<span class="btn btn-link" tabindex="-1"><i class="fa fa-list"></i></span>
				<span class="btn btn-link" tabindex="-1"><i class="fa fa-link"></i></span>
				<span class="btn btn-link img-upload-btn hide" tabindex="-1">
					<i class="fa fa-picture-o"></i>
				</span>
				<span class="btn btn-link file-upload-btn hide" tabindex="-1">
					<i class="fa fa-upload"></i>
				</span>

				<form id="fileForm" method="post" enctype="multipart/form-data">
					<input type="file" id="files" name="files[]" multiple class="hide"/>
					<input id="postUploadCsrf" type="hidden" name="_csrf">
				</form>
			</div>
		</div>

		<ul class="nav nav-tabs">
			<li class="active"><a data-pane=".tab-write" data-toggle="tab">[[topic:composer.write]]</a></li>
			<li><a data-pane=".tab-preview" data-toggle="tab">[[topic:composer.preview]]</a></li>
			<li class="btn-group pull-right action-bar">
				<button class="btn btn-default" data-action="discard" tabIndex="5"><i class="fa fa-times"></i> [[topic:composer.discard]]</button>
				<button data-action="post" class="btn btn-default btn-primary" tabIndex="3"><i class="fa fa-check"></i> [[topic:composer.submit]]</button>
			</li>
		</ul>

		<div class="tab-content">
			<div class="tab-pane active tab-write">
				<textarea class="write" tabIndex="2"></textarea>
			</div>
			<div class="tab-pane tab-preview">
				<div class="preview well"></div>
			</div>
		</div>

		<div class="imagedrop"><div>[[topic:composer.drag_and_drop_images]]</div></div>

		<div class="text-center">
			<span>
<<<<<<< HEAD
				<small>Content is parsed with <a href="http://daringfireball.net/projects/markdown/syntax">Markdown</a>. </small>
				<span class="upload-instructions hide"><small>Upload content images by dragging & dropping them.</small></span>
=======
				<small>[[topic:composer.content_is_parsed_with]] <a href="http://daringfireball.net/projects/markdown/syntax">Markdown</a>. </small>
				<span class="upload-instructions hide"><small>[[topic:composer.upload_instructions]]</small></span>
>>>>>>> bc10080c
			</span>

		</div>

		<div class="resizer"><div class="trigger text-center"><i class="fa fa-chevron-up"></i></div></div>
	</div>
</div><|MERGE_RESOLUTION|>--- conflicted
+++ resolved
@@ -77,13 +77,8 @@
 
 		<div class="text-center">
 			<span>
-<<<<<<< HEAD
-				<small>Content is parsed with <a href="http://daringfireball.net/projects/markdown/syntax">Markdown</a>. </small>
-				<span class="upload-instructions hide"><small>Upload content images by dragging & dropping them.</small></span>
-=======
 				<small>[[topic:composer.content_is_parsed_with]] <a href="http://daringfireball.net/projects/markdown/syntax">Markdown</a>. </small>
 				<span class="upload-instructions hide"><small>[[topic:composer.upload_instructions]]</small></span>
->>>>>>> bc10080c
 			</span>
 
 		</div>
