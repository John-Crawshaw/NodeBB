--- conflicted
+++ resolved
@@ -144,10 +144,6 @@
     "invalid-home-page-route": "Neplatná cesta pre domovskú stránku",
     "invalid-session": "Relácia neodpovedá",
     "invalid-session-text": "Vyzerá to, že Vaše prihlasovacia relácia už nie je aktívna, alebo sa už nezhoduje so serverom. Aktualizujte túto stránku.",
-<<<<<<< HEAD
-    "no-topics-selected": "Žiadne vybrané témy."
-=======
     "no-topics-selected": "Žiadne vybrané témy.",
     "cant-move-to-same-topic": "Can't move post to same topic!"
->>>>>>> 50f4fd53
 }