{
	"home": "Accueil",
	"search": "Recherche",
	"buttons.close": "Fermer",
	"403.title": "Accès Refusé",
	"403.message": "Il semble que vous vous soyez retrouvé sur une page dont vous n'avez pas accès. Peut-être devriez vous <a href='/login'>essayez de vous connecter</a>?",
	"404.title": "Introuvable",
	"404.message": "Il semble que vous vous soyez retrouvé sur une page qui n'existe pas. Retourner à <a href='/'>l'accueil</a>.",
	"500.title": "Erreur Interne.",
	"500.message": "Oops! Il semblerait que quelque chose se soit mal passé!",

	"register": "S'inscrire",
	"login": "Connecter",

	"logout": "Déconnection",
	"logout.title": "Vous êtes maintenant déconnecté.",
	"logout.message": "Vous vous êtes déconnecté de NodeBB avec succès",

	"save_changes": "Enregistrer les changements",
	"close": "Fermer",

	"header.admin": "Admin",
	"header.recent": "Récent",
	"header.unread": "Non Lu",
	"header.users": "Utilisateurs",
	"header.search": "Recherche",
	"header.profile": "Profile",

	"notifications.loading": "Chargement des Notifications",
	"chats.loading": "Chargement des Chats",

<<<<<<< HEAD
	"motd.welcome": "Bienvenue à NodeBB, la plate-forme de discussion sur l'avenir.",
=======
	"motd.welcome": "Bienvenue sur NodeBB, la plate-forme de discussion de l'avenir.",
>>>>>>> 727ad4b6
	"motd.get": "Obtenir NodeBB",
	"motd.fork": "Fork",
	"motd.like": "J'aime",
	"motd.follow": "Suivre"
}<|MERGE_RESOLUTION|>--- conflicted
+++ resolved
@@ -29,11 +29,7 @@
 	"notifications.loading": "Chargement des Notifications",
 	"chats.loading": "Chargement des Chats",
 
-<<<<<<< HEAD
-	"motd.welcome": "Bienvenue à NodeBB, la plate-forme de discussion sur l'avenir.",
-=======
 	"motd.welcome": "Bienvenue sur NodeBB, la plate-forme de discussion de l'avenir.",
->>>>>>> 727ad4b6
 	"motd.get": "Obtenir NodeBB",
 	"motd.fork": "Fork",
 	"motd.like": "J'aime",
