'use strict';


define('pictureCropper', ['translator', 'cropper'], function (translator, cropper) {
	var module = {};

	module.show = function (data, callback) {
		var fileSize = data.hasOwnProperty('fileSize') && data.fileSize !== undefined ? parseInt(data.fileSize, 10) : false;
		parseModal({
			showHelp: data.hasOwnProperty('showHelp') && data.showHelp !== undefined ? data.showHelp : true,
			fileSize: fileSize,
			title: data.title || '[[global:upload_file]]',
			description: data.description || '',
			button: data.button || '[[global:upload]]',
			accept: data.accept ? data.accept.replace(/,/g, '&#44; ') : '',
		}, function (uploadModal) {
			uploadModal = $(uploadModal);

			uploadModal.modal('show');
			uploadModal.on('hidden.bs.modal', function () {
				uploadModal.remove();
			});

			uploadModal.find('#fileUploadSubmitBtn').on('click', function () {
				$(this).addClass('disabled');
				data.uploadModal = uploadModal;
				onSubmit(data, callback);
				return false;
			});
		});
	};

	module.handleImageCrop = function (data, callback) {
		$('#crop-picture-modal').remove();
<<<<<<< HEAD
		templates.parse('modals/crop_picture', { url: data.url }, function (cropperHtml) {
=======
		templates.parse('modals/crop_picture', {
			url: data.url
		}, function (cropperHtml) {
>>>>>>> 1b43faba
			translator.translate(cropperHtml, function (translated) {
				var cropperModal = $(translated);
				cropperModal.modal('show');

				var img = document.getElementById('cropped-image');
				var cropperTool = new cropper.default(img, {
					aspectRatio: data.aspectRatio,
					viewMode: 1,
					ready: function () {
						cropperModal.find('.rotate').on('click', function () {
							var degrees = this.getAttribute('data-degrees');
							cropperTool.rotate(degrees);
						});

						cropperModal.find('.flip').on('click', function () {
							var option = this.getAttribute('data-option');
							var method = this.getAttribute('data-method');
							if (method === 'scaleX') {
								cropperTool.scaleX(option);
							} else {
								cropperTool.scaleY(option);
							}
							this.setAttribute('data-option', option * -1);
						});

						cropperModal.find('.reset').on('click', function () {
							cropperTool.reset();
						});

						cropperModal.find('.crop-btn').on('click', function () {
							$(this).addClass('disabled');
							var imageData = data.imageType ? cropperTool.getCroppedCanvas().toDataURL(data.imageType) : cropperTool.getCroppedCanvas().toDataURL();

							cropperModal.find('#upload-progress-bar').css('width', '100%');
							cropperModal.find('#upload-progress-box').show().removeClass('hide');

							var socketData = {};
							socketData[data.paramName] = data.paramValue;
<<<<<<< HEAD
							socketData.imageData = imageData;
=======
							socketData['imageData'] = imageData;
>>>>>>> 1b43faba

							socket.emit(data.socketMethod, socketData, function (err, imageData) {
								if (err) {
									cropperModal.find('#upload-progress-box').hide();
									cropperModal.find('.upload-btn').removeClass('disabled');
									cropperModal.find('.crop-btn').removeClass('disabled');
									return app.alertError(err.message);
								}

								callback(imageData.url);
								cropperModal.modal('hide');
							});
						});

						cropperModal.find('.upload-btn').on('click', function () {
							$(this).addClass('disabled');
							cropperTool.destroy();

							cropperTool = new cropper.default(img, {
								viewMode: 1,
								autoCropArea: 1,
								ready: function () {
									cropperModal.find('.crop-btn').trigger('click');
								},
							});
						});
					},
				});
			});
		});
	};

	function onSubmit(data, callback) {
		function showAlert(type, message) {
			module.hideAlerts(data.uploadModal);
			if (type === 'error') {
				data.uploadModal.find('#fileUploadSubmitBtn').removeClass('disabled');
			}
			data.uploadModal.find('#alert-' + type).translateText(message).removeClass('hide');
		}

		var fileInput = data.uploadModal.find('#fileInput');
		if (!fileInput.val()) {
			return showAlert('error', '[[uploads:select-file-to-upload]]');
		}

		var file = fileInput[0].files[0];
		var reader = new FileReader();
		var imageUrl;
		var imageType = file.type;

		reader.addEventListener('load', function () {
			imageUrl = reader.result;

			data.uploadModal.modal('hide');

			module.handleImageCrop({
				url: imageUrl,
				imageType: imageType,
				socketMethod: data.socketMethod,
				aspectRatio: data.aspectRatio,
				paramName: data.paramName,
				paramValue: data.paramValue,
			}, callback);
		}, false);

		if (file) {
			reader.readAsDataURL(file);
		}
	}

	function parseModal(tplVals, callback) {
		templates.parse('partials/modals/upload_file_modal', tplVals, function (html) {
			translator.translate(html, callback);
		});
	}

	return module;
});<|MERGE_RESOLUTION|>--- conflicted
+++ resolved
@@ -32,13 +32,9 @@
 
 	module.handleImageCrop = function (data, callback) {
 		$('#crop-picture-modal').remove();
-<<<<<<< HEAD
-		templates.parse('modals/crop_picture', { url: data.url }, function (cropperHtml) {
-=======
 		templates.parse('modals/crop_picture', {
-			url: data.url
+			url: data.url,
 		}, function (cropperHtml) {
->>>>>>> 1b43faba
 			translator.translate(cropperHtml, function (translated) {
 				var cropperModal = $(translated);
 				cropperModal.modal('show');
@@ -77,11 +73,7 @@
 
 							var socketData = {};
 							socketData[data.paramName] = data.paramValue;
-<<<<<<< HEAD
 							socketData.imageData = imageData;
-=======
-							socketData['imageData'] = imageData;
->>>>>>> 1b43faba
 
 							socket.emit(data.socketMethod, socketData, function (err, imageData) {
 								if (err) {
