"use strict";
<<<<<<< HEAD
/*global define, app, socket, ajaxify, RELATIVE_PATH, bootbox, templates */
=======
/*global config, define, app, socket, ajaxify, bootbox, templates, Chart, utils */
>>>>>>> 1aaf65e9

define('admin/manage/category', [
	'uploader',
	'iconSelect',
	'admin/modules/colorpicker',
	'autocomplete',
	'Chart'
], function(uploader, iconSelect, colorpicker, autocomplete, Chart) {
	var	Category = {};

	Category.init = function() {
		var modified_categories = {};

		function modified(el) {
			var cid = $(el).parents('form').attr('data-cid');

			if (cid) {
				modified_categories[cid] = modified_categories[cid] || {};
				modified_categories[cid][$(el).attr('data-name')] = $(el).val();
			}
		}

		function save(e) {
			e.preventDefault();

			if(Object.keys(modified_categories).length) {
				socket.emit('admin.categories.update', modified_categories, function(err, result) {
					if (err) {
						return app.alertError(err.message);
					}

					if (result && result.length) {
						app.alert({
							title: 'Updated Categories',
							message: 'Category IDs ' + result.join(', ') + ' was successfully updated.',
							type: 'success',
							timeout: 2000
						});
					}
				});
				modified_categories = {};
			}
		}

		$('.blockclass, form.category select').each(function() {
			var $this = $(this);
			$this.val($this.attr('data-value'));
		});

		function enableColorPicker(idx, inputEl) {
			var $inputEl = $(inputEl),
				previewEl = $inputEl.parents('[data-cid]').find('.category-preview');

			colorpicker.enable($inputEl, function(hsb, hex) {
				if ($inputEl.attr('data-name') === 'bgColor') {
					previewEl.css('background-color', '#' + hex);
				} else if ($inputEl.attr('data-name') === 'color') {
					previewEl.css('color', '#' + hex);
				}

				modified($inputEl[0]);
			});
		}


		$('form.category input, form.category select')
			.on('change', function(ev) {
				modified(ev.target);
			})
			.on('keydown', function(ev) {
				if (ev.which === 13) {
					ev.preventDefault();
					return false;
				}
			});

		$('[data-name="imageClass"]').on('change', function() {
			$('.category-preview').css('background-size', $(this).val());
		});

		$('[data-name="bgColor"], [data-name="color"]').each(enableColorPicker);

		$('#save').on('click', save);
		$('.purge').on('click', function(e) {
			e.preventDefault();

			bootbox.confirm('<p class="lead">Do you really want to purge this category "' + $('form.category').find('input[data-name="name"]').val() + '"?</p><h5><strong class="text-danger">Warning!</strong> All topics and posts in this category will be purged!</h5> <p class="help-block">Purging a category will remove all topics and posts, and delete the category from the database. If you want to remove a category <em>temporarily</em>, you\'ll want to "disable" the category instead.</p>', function(confirm) {
				if (!confirm) {
					return;
				}
				socket.emit('admin.categories.purge', ajaxify.data.category.cid, function(err) {
					if (err) {
						return app.alertError(err.message);
					}
					app.alertSuccess('Category purged!');
					ajaxify.go('admin/manage/categories');
				});
			});
		});

		$('.copy-settings').on('click', function(e) {
			e.preventDefault();
			socket.emit('admin.categories.getNames', function(err, categories) {
				if (err) {
					return app.alertError(err.message);
				}

				templates.parse('admin/partials/categories/select-category', {
					categories: categories
				}, function(html) {
					function submit() {
						var formData = modal.find('form').serializeObject();

						socket.emit('admin.categories.copySettingsFrom', {fromCid: formData['select-cid'], toCid: ajaxify.data.category.cid}, function(err) {
							if (err) {
								return app.alertError(err.message);
							}
							app.alertSuccess('Settings Copied!');
							ajaxify.refresh();
						});

						modal.modal('hide');
						return false;
					}

					var modal = bootbox.dialog({
						title: 'Select a Category',
						message: html,
						buttons: {
							save: {
								label: 'Copy',
								className: 'btn-primary',
								callback: submit
							}
						}
					});

					modal.find('form').on('submit', submit);
				});
			});
		});

		$('.upload-button').on('click', function() {
			var inputEl = $(this);
			var cid = inputEl.attr('data-cid');

			uploader.show({
				title: 'Upload category image',
				route: config.relative_path + '/api/admin/category/uploadpicture',
				params: {cid: cid}
			}, function(imageUrlOnServer) {
				$('#category-image').val(imageUrlOnServer);
				var previewBox = inputEl.parent().parent().siblings('.category-preview');
				previewBox.css('background', 'url(' + imageUrlOnServer + '?' + new Date().getTime() + ')');

				modified($('#category-image'));
			});
		});

		$('#category-image').on('change', function() {
			$('.category-preview').css('background-image', $(this).val() ? ('url("' + $(this).val() + '")') : '');
		});

		$('.delete-image').on('click', function(e) {
			e.preventDefault();

			var inputEl = $('#category-image');
			var previewBox = $('.category-preview');

			inputEl.val('');
			previewBox.css('background-image', '');
			modified(inputEl[0]);
			$(this).parent().addClass('hide').hide();
		});

		$('.category-preview').on('click', function() {
			iconSelect.init($(this).find('i'), modified);
		});

		$('button[data-action="setParent"], button[data-action="changeParent"]').on('click', Category.launchParentSelector);
		$('button[data-action="removeParent"]').on('click', function() {
			var payload= {};
			payload[ajaxify.data.category.cid] = {
				parentCid: 0
			};

			socket.emit('admin.categories.update', payload, function(err) {
				if (err) {
					return app.alertError(err.message);
				}
				$('button[data-action="removeParent"]').parent().addClass('hide');
				$('button[data-action="changeParent"]').parent().addClass('hide');
				$('button[data-action="setParent"]').removeClass('hide');
			});
		});

		Category.setupPrivilegeTable();
	};

	Category.setupPrivilegeTable = function() {
		$('.privilege-table-container').on('change', 'input[type="checkbox"]', function() {
			var checkboxEl = $(this),
				privilege = checkboxEl.parent().attr('data-privilege'),
				state = checkboxEl.prop('checked'),
				rowEl = checkboxEl.parents('tr'),
				member = rowEl.attr('data-group-name') || rowEl.attr('data-uid'),
				isPrivate = parseInt(rowEl.attr('data-private') || 0, 10),
				isGroup = rowEl.attr('data-group-name') !== undefined;

			if (member) {
				if (isGroup && privilege === 'groups:moderate' && !isPrivate && state) {
					bootbox.confirm('<strong>Are you sure you wish to grant the moderation privilege to this user group?</strong> This group is public, and any users can join at will.', function(confirm) {
						if (confirm) {
							Category.setPrivilege(member, privilege, state, checkboxEl);
						} else {
							checkboxEl.prop('checked', checkboxEl.prop('checked') ^ 1);
						}
					});
				} else {
					Category.setPrivilege(member, privilege, state, checkboxEl);
				}
			} else {
				app.alertError('[[error:invalid-data]]');
			}
		});

		$('.privilege-table-container').on('click', '[data-action="search.user"]', Category.addUserToPrivilegeTable);
		$('.privilege-table-container').on('click', '[data-action="search.group"]', Category.addGroupToPrivilegeTable);
		$('.privilege-table-container').on('click', '[data-action="copyToChildren"]', Category.copyPrivilegesToChildren);

		Category.exposeAssumedPrivileges();
	};

	Category.refreshPrivilegeTable = function() {
		socket.emit('admin.categories.getPrivilegeSettings', ajaxify.data.category.cid, function(err, privileges) {
			if (err) {
				return app.alertError(err.message);
			}

			templates.parse('admin/partials/categories/privileges', {
				privileges: privileges
			}, function(html) {
				$('.privilege-table-container').html(html);
				Category.exposeAssumedPrivileges();
			});
		});
	};

	Category.exposeAssumedPrivileges = function() {
		/*
			If registered-users has a privilege enabled, then all users and groups of that privilege
			should be assumed to have that privilege as well, even if not set in the db, so reflect
			this arrangement in the table
		*/
		var privs = [];
		$('.privilege-table tr[data-group-name="registered-users"] td input[type="checkbox"]').parent().each(function(idx, el) {
			if ($(el).find('input').prop('checked')) {
				privs.push(el.getAttribute('data-privilege'));
			}
		});
		for(var x=0,numPrivs=privs.length;x<numPrivs;x++) {
			var inputs = $('.privilege-table tr[data-group-name]:not([data-group-name="registered-users"],[data-group-name="guests"]) td[data-privilege="' + privs[x] + '"] input');
			inputs.each(function(idx, el) {
				if (!el.checked) {
					el.indeterminate = true;
				}
			});
		}
	};

	Category.setPrivilege = function(member, privilege, state, checkboxEl) {
		socket.emit('admin.categories.setPrivilege', {
			cid: ajaxify.data.category.cid,
			privilege: privilege,
			set: state,
			member: member
		}, function(err) {
			if (err) {
				return app.alertError(err.message);
			}

			checkboxEl.replaceWith('<i class="fa fa-spin fa-spinner"></i>');
			Category.refreshPrivilegeTable();
		});
	};

	Category.launchParentSelector = function() {
		socket.emit('categories.get', function(err, categories) {
			if (err) {
				return app.alertError(err.message);
			}

			categories = categories.filter(function(category) {
				return category && !category.disabled && parseInt(category.cid, 10) !== parseInt(ajaxify.data.category.cid, 10);
			});

			templates.parse('partials/category_list', {
				categories: categories
			}, function(html) {
				var modal = bootbox.dialog({
					message: html,
					title: 'Set Parent Category'
				});

				modal.find('li[data-cid]').on('click', function() {
					var parentCid = $(this).attr('data-cid'),
						payload = {};

					payload[ajaxify.data.category.cid] = {
						parentCid: parentCid
					};

					socket.emit('admin.categories.update', payload, function(err) {
						if (err) {
							return app.alertError(err.message);
						}
						var parent = categories.filter(function(category) {
							return category && parseInt(category.cid, 10) === parseInt(parentCid, 10);
						});
						parent = parent[0];

						modal.modal('hide');
						$('button[data-action="removeParent"]').parent().removeClass('hide');
						$('button[data-action="setParent"]').addClass('hide');
						var buttonHtml = '<i class="fa ' + parent.icon + '"></i> ' + parent.name;
						$('button[data-action="changeParent"]').html(buttonHtml).parent().removeClass('hide');
					});
				});
			});
		});
	};

	Category.addUserToPrivilegeTable = function() {
		var modal = bootbox.dialog({
			title: 'Find a User',
			message: '<input class="form-control input-lg" placeholder="Search for a user here..." />',
			show: true
		});

		modal.on('shown.bs.modal', function() {
			var inputEl = modal.find('input');

			autocomplete.user(inputEl, function(ev, ui) {
				socket.emit('admin.categories.setPrivilege', {
					cid: ajaxify.data.category.cid,
					privilege: ['find', 'read'],
					set: true,
					member: ui.item.user.uid
				}, function(err) {
					if (err) {
						return app.alertError(err.message);
					}

					Category.refreshPrivilegeTable();
					modal.modal('hide');
				});
			});
		});
	};

	Category.addGroupToPrivilegeTable = function() {
		var modal = bootbox.dialog({
			title: 'Find a Group',
			message: '<input class="form-control input-lg" placeholder="Search for a group here..." />',
			show: true
		});

		modal.on('shown.bs.modal', function() {
			var inputEl = modal.find('input');

			autocomplete.group(inputEl, function(ev, ui) {
				socket.emit('admin.categories.setPrivilege', {
					cid: ajaxify.data.category.cid,
					privilege: ['groups:find', 'groups:read'],
					set: true,
					member: ui.item.group.name
				}, function(err) {
					if (err) {
						return app.alertError(err.message);
					}

					Category.refreshPrivilegeTable();
					modal.modal('hide');
				});
			});
		});
	};

	Category.copyPrivilegesToChildren = function() {
		socket.emit('admin.categories.copyPrivilegesToChildren', ajaxify.data.category.cid, function(err) {
			if (err) {
				return app.alertError(err.message);
			}
			app.alertSuccess('Privileges copied!');
		});
	};

	return Category;
});<|MERGE_RESOLUTION|>--- conflicted
+++ resolved
@@ -1,9 +1,5 @@
 "use strict";
-<<<<<<< HEAD
-/*global define, app, socket, ajaxify, RELATIVE_PATH, bootbox, templates */
-=======
-/*global config, define, app, socket, ajaxify, bootbox, templates, Chart, utils */
->>>>>>> 1aaf65e9
+/*global config, define, app, socket, ajaxify, bootbox, templates */
 
 define('admin/manage/category', [
 	'uploader',
