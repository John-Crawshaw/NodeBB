'use strict';

var string = require('string');
var path = require('path');
var fs = require('fs');
var assert = require('assert');
var mkdirp = require('mkdirp');
var rimraf = require('rimraf');

var db = require('./mocks/databasemock');
var file = require('../src/file');

<<<<<<< HEAD
describe('Build', function () {
	before(function (done) {
		db.setupMockDefaults(done);
	});

	it('should build all assets', function (done) {
		this.timeout(50000);
		var build = require('../src/meta/build');
		build.buildAll(function (err) {
=======
describe('minifier', function () {
	before(function (done) {
		mkdirp(path.join(__dirname, '../build/test'), done);
	});

	var minifier = require('../src/meta/minifier');
	var scripts = [
		path.resolve(__dirname, './files/1.js'),
		path.resolve(__dirname, './files/2.js'),
	];
	it('.js.bundle() should concat scripts', function (done) {
		minifier.js.bundle(scripts, false, false, function (err, bundle) {
			assert.ifError(err);
			assert.strictEqual(
				bundle.code,
				'(function (window, document) {' +
				'\n\twindow.doStuff = function () {' +
				'\n\t\tdocument.body.innerHTML = \'Stuff has been done\';' +
				'\n\t};' +
				'\n})(window, document);' +
				'\n' +
				'\n;function foo(name, age) {' +
				'\n\treturn \'The person known as "\' + name + \'" is \' + age + \' years old\';' +
				'\n}' +
				'\n'
			);
			done();
		});
	});

	it('.js.bundle() should minify scripts', function (done) {
		minifier.js.bundle(scripts, true, false, function (err, bundle) {
			assert.ifError(err);
			assert.strictEqual(
				bundle.code,
				'(function(n,o){n.doStuff=function(){o.body.innerHTML="Stuff has been done"}})(window,document);function foo(n,o){return\'The person known as "\'+n+\'" is \'+o+" years old"}'
			);
			done();
		});
	});

	it('.js.minifyBatch() should minify each script', function (done) {
		var s = scripts.map(function (script) {
			return {
				srcPath: script,
				destPath: path.resolve(__dirname, '../build/test', path.basename(script)),
			};
		});
		minifier.js.minifyBatch(s, false, function (err) {
			assert.ifError(err);

			assert(file.existsSync(s[0].destPath));
			assert(file.existsSync(s[1].destPath));

			fs.readFile(s[0].destPath, function (err, buffer) {
				assert.ifError(err);
				assert.strictEqual(
					buffer.toString(),
					'(function(n,o){n.doStuff=function(){o.body.innerHTML="Stuff has been done"}})(window,document);'
				);
				done();
			});
		});
	});

	var styles = [
		'@import (inline) "./1.css";',
		'@import "./2.less";',
	].join('\n');
	var paths = [
		path.resolve(__dirname, './files'),
	];
	it('.css.bundle() should concat styles', function (done) {
		minifier.css.bundle(styles, paths, false, false, function (err, bundle) {
			assert.ifError(err);
			assert.strictEqual(bundle.code, '.help { margin: 10px; } .yellow { background: yellow; }\n.help {\n  display: block;\n}\n.help .blue {\n  background: blue;\n}\n');
			done();
		});
	});

	it('.css.bundle() should minify styles', function (done) {
		minifier.css.bundle(styles, paths, true, false, function (err, bundle) {
			assert.ifError(err);
			assert.strictEqual(bundle.code, '.help{margin:10px;display:block}.yellow{background:#ff0}.help .blue{background:#00f}');
			done();
		});
	});
});

describe('Build', function (done) {
	var build = require('../src/meta/build');

	before(function (done) {
		rimraf(path.join(__dirname, '../build/public'), done);
	});

	it('should build plugin static dirs', function (done) {
		build.build(['plugin static dirs'], function (err) {
			assert.ifError(err);
			assert(file.existsSync(path.join(__dirname, '../build/public/plugins/nodebb-plugin-dbsearch/dbsearch')));
			done();
		});
	});

	it('should build requirejs modules', function (done) {
		build.build(['requirejs modules'], function (err) {
			assert.ifError(err);
			var filename = path.join(__dirname, '../build/public/src/modules/Chart.js');
			assert(file.existsSync(filename));
			assert(fs.readFileSync(filename).toString().startsWith('/*!\n * Chart.js'));
			done();
		});
	});

	it('should build client js bundle', function (done) {
		build.build(['client js bundle'], function (err) {
			assert.ifError(err);
			var filename = path.join(__dirname, '../build/public/nodebb.min.js');
			assert(file.existsSync(filename));
			assert(fs.readFileSync(filename).length > 1000);
			done();
		});
	});

	it('should build admin js bundle', function (done) {
		build.build(['admin js bundle'], function (err) {
			assert.ifError(err);
			var filename = path.join(__dirname, '../build/public/acp.min.js');
			assert(file.existsSync(filename));
			assert(fs.readFileSync(filename).length > 1000);
			done();
		});
	});

	it('should build client side styles', function (done) {
		build.build(['client side styles'], function (err) {
			assert.ifError(err);
			var filename = path.join(__dirname, '../build/public/stylesheet.css');
			assert(file.existsSync(filename));
			assert(fs.readFileSync(filename).toString().startsWith('/*! normalize.css'));
			done();
		});
	});

	it('should build admin control panel styles', function (done) {
		build.build(['admin control panel styles'], function (err) {
			assert.ifError(err);
			var filename = path.join(__dirname, '../build/public/admin.css');
			assert(file.existsSync(filename));
			assert(fs.readFileSync(filename).toString().startsWith('@charset "UTF-8";'));
			done();
		});
	});

	it('should build templates', function (done) {
		build.build(['templates'], function (err) {
			assert.ifError(err);
			var filename = path.join(__dirname, '../build/public/templates/admin/header.tpl');
			assert(file.existsSync(filename));
			assert(fs.readFileSync(filename).toString().startsWith('<!DOCTYPE html>'));
			done();
		});
	});

	it('should build languages', function (done) {
		build.build(['languages'], function (err) {
			assert.ifError(err);
			var filename = path.join(__dirname, '../build/public/language/en-GB/global.json');
			assert(file.existsSync(filename));
			var global = fs.readFileSync(filename).toString();
			assert.strictEqual(JSON.parse(global).home, 'Home');
			done();
		});
	});

	it('should build sounds', function (done) {
		build.build(['sounds'], function (err) {
>>>>>>> b2cef484
			assert.ifError(err);
			var filename = path.join(__dirname, '../build/public/sounds/fileMap.json');
			assert(file.existsSync(filename));
			done();
		});
	});

	after(function (done) {
		db.emptydb(done);
	});
});<|MERGE_RESOLUTION|>--- conflicted
+++ resolved
@@ -6,21 +6,11 @@
 var assert = require('assert');
 var mkdirp = require('mkdirp');
 var rimraf = require('rimraf');
+var async = require('async');
 
 var db = require('./mocks/databasemock');
 var file = require('../src/file');
 
-<<<<<<< HEAD
-describe('Build', function () {
-	before(function (done) {
-		db.setupMockDefaults(done);
-	});
-
-	it('should build all assets', function (done) {
-		this.timeout(50000);
-		var build = require('../src/meta/build');
-		build.buildAll(function (err) {
-=======
 describe('minifier', function () {
 	before(function (done) {
 		mkdirp(path.join(__dirname, '../build/test'), done);
@@ -114,7 +104,10 @@
 	var build = require('../src/meta/build');
 
 	before(function (done) {
-		rimraf(path.join(__dirname, '../build/public'), done);
+		async.parallel([
+			async.apply(rimraf, path.join(__dirname, '../build/public')),
+			db.setupMockDefaults,
+		], done);
 	});
 
 	it('should build plugin static dirs', function (done) {
@@ -198,7 +191,6 @@
 
 	it('should build sounds', function (done) {
 		build.build(['sounds'], function (err) {
->>>>>>> b2cef484
 			assert.ifError(err);
 			var filename = path.join(__dirname, '../build/public/sounds/fileMap.json');
 			assert(file.existsSync(filename));
